"""
<<<<<<< HEAD
Prediction example with 'midwest_survey' dataset.
=======
Semantic variation in the "midwest"
====================================

base example script. the midwest survey datasets will be included in the
package because of its small size (500kb)
>>>>>>> a8b7f95d
"""

import numpy as np
from scipy import sparse

from sklearn.pipeline import FeatureUnion
from sklearn.pipeline import Pipeline
from sklearn.preprocessing import FunctionTransformer
from sklearn.preprocessing import StandardScaler
from sklearn.preprocessing import LabelEncoder
from sklearn.preprocessing import OneHotEncoder
from sklearn.ensemble import RandomForestClassifier
from sklearn.linear_model import RidgeClassifierCV
from sklearn.model_selection import cross_val_score

from dirty_cat.datasets import fetch_midwest_survey
from dirty_cat.similarity_encoder import SimilarityEncoder


# encoding methods
encoder_dict = {
    'one-hot': OneHotEncoder(handle_unknown='ignore'),
    'similarity': SimilarityEncoder(similarity='ngram',
                                    handle_unknown='ignore'),
    'num': FunctionTransformer(None)
    }

for method in ['one-hot', 'similarity']:
    df = fetch_midwest_survey().astype(str)

    target_column = 'Location (Census Region)'
    y = df[target_column].values.ravel()

    feature_columns = [
        ('In your own words, what would you call the part of the country '
         'you live in now?', method),
        ('Personally identification as a Midwesterner?', 'one-hot'),
        ('Illinois in MW?', 'one-hot'),
        ('Indiana in MW?', 'one-hot'),
        ('Kansas in MW?', 'one-hot'),
        ('Iowa in MW?', 'one-hot'),
        ('Michigan in MW?', 'one-hot'),
        ('Minnesota in MW?', 'one-hot'),
        ('Missouri in MW?', 'one-hot'),
        ('Nebraska in MW?', 'one-hot'),
        ('North Dakota in MW?', 'one-hot'),
        ('Ohio in MW?', 'one-hot'),
        ('South Dakota in MW?', 'one-hot'),
        ('Wisconsin in MW?', 'one-hot'),
        ('Arkansas in MW?', 'one-hot'),
        ('Colorado in MW?', 'one-hot'),
        ('Kentucky in MW?', 'one-hot'),
        ('Oklahoma in MW?', 'one-hot'),
        ('Pennsylvania in MW?', 'one-hot'),
        ('West Virginia in MW?', 'one-hot'),
        ('Montana in MW?', 'one-hot'),
        ('Wyoming in MW?', 'one-hot'),
        ('Gender', 'one-hot'),
        ('Age', 'one-hot'),
        ('Household Income', 'one-hot'),
        ('Education', 'one-hot'),
        ]
    # LabelEncoder before using OneHotEncoder
    label_encoder = LabelEncoder()
    onehot_columns = [col for col, enc in feature_columns if enc == 'one-hot']
    df[onehot_columns] = df[onehot_columns].apply(label_encoder.fit_transform)

    X = [encoder_dict[encoder].fit_transform(df[column].values.reshape(-1, 1))
         for column, encoder in feature_columns]
    X = sparse.hstack(X)

    pipeline = Pipeline([
                         ('scaler', StandardScaler(with_mean=False)),
                         ('classifier', RandomForestClassifier(
                             random_state=5))
                         ])

    print(method)
    scores = cross_val_score(pipeline, X, y, cv=5)
    print('Accuracy:  mean: %.3f; std: %.3f\n'
          % (np.mean(scores), np.std(scores)))<|MERGE_RESOLUTION|>--- conflicted
+++ resolved
@@ -1,13 +1,5 @@
 """
-<<<<<<< HEAD
-Prediction example with 'midwest_survey' dataset.
-=======
-Semantic variation in the "midwest"
-====================================
-
-base example script. the midwest survey datasets will be included in the
-package because of its small size (500kb)
->>>>>>> a8b7f95d
+Semantic variation in the "Midwest"
 """
 
 import numpy as np
